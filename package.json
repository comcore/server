--- conflicted
+++ resolved
@@ -11,10 +11,7 @@
   },
   "dependencies": {
     "denque": "^1.5.0",
-<<<<<<< HEAD
-=======
     "mongodb": "^3.6.4",
->>>>>>> 7ee6ccb1
     "nodemailer": "^6.5.0"
   }
 }
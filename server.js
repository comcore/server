--- conflicted
+++ resolved
@@ -7,19 +7,6 @@
 const tls = require('tls');
 const fs = require('fs');
 const Denque = require('denque');
-<<<<<<< HEAD
-=======
-
-/*
- * A verification code resets after 1 hour.
- */
-const CODE_RESET_INTERVAL = 60 * 60 * 1000;
-
-/*
- * A verification code can only be guessed wrong 3 times before becoming unusable.
- */
-const CODE_MAX_FAILS = 3;
->>>>>>> 7ee6ccb1
 
 /*
  * Messages which will automatically log out the user regardless of the current state.
